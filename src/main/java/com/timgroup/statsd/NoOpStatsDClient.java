--- conflicted
+++ resolved
@@ -24,14 +24,8 @@
     @Override public void histogram(String aspect, double value, String... tags) { }
     @Override public void recordHistogramValue(String aspect, long value, String... tags) { }
     @Override public void histogram(String aspect, long value, String... tags) { }
-<<<<<<< HEAD
-    @Override public void recordServiceCheckRun(ServiceCheck sc) { }
-    @Override public void serviceCheck(ServiceCheck sc) { }
-    @Override public void recordEvent(final Event event, final String... tags) { }
-=======
     @Override public void recordEvent(final Event event, final String... tags) { }
     @Override public void recordServiceCheckRun(ServiceCheck sc) { }
     @Override public void serviceCheck(ServiceCheck sc) { }
     @Override public void recordSetValue(String aspect, String value, String... tags) { }
->>>>>>> cd1ce786
 }